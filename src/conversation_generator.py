--- conflicted
+++ resolved
@@ -17,13 +17,7 @@
 # Remove this function: I can just qt.ollama_gen_seed() directly
 def gen_seed_question(text_chunk:str) -> str:
     """Call to llm to generate a specific seed topic given a chunk"""
-<<<<<<< HEAD
-    seed_question = qt.openai_gen_soc_question(text_chunk)
-    # func = query_function_choice("_gen_soc_question")
-    # seed_question = func(text_chunk)
-=======
     seed_question = qt.ollama_gen_soc_question(text_chunk)
->>>>>>> 72fa7308
     return seed_question
 
 
@@ -142,14 +136,7 @@
     random.shuffle(chunks) # Randomize chunks
     return chunks
 
-<<<<<<< HEAD
-def query_function_choice(func_name:str) -> None:
-    return getattr(qt, llm+func_name)
-
-def pipeline(input_name:TextIO, output_name:TextIO, number_of_conversations) -> None:
-=======
 def pipeline(input_name:TextIO, output_name:TextIO, number_of_conversations, depth: int = 2) -> None:
->>>>>>> 72fa7308
     """Assemble tools to build a Socratic pedagogical dialogue"""
     # contents = input_name.read()
     contents = load_dataset("wikimedia/wikipedia", "20231101.simple")['train']
@@ -188,8 +175,4 @@
         num_conversations = args.num
 
     # Run pipeline
-<<<<<<< HEAD
-    # pipeline(args.i, args.o, num_conversations)
-=======
-    pipeline(args.i, args.o, num_conversations, depth)
->>>>>>> 72fa7308
+    pipeline(args.i, args.o, num_conversations, depth)