import json
import pathlib
import random
from typing import Dict, List, Any

import ollama
# from conversation_generator import ChatHistory # Remove if it fails due to circular imports
from openai import OpenAI

# with open('templates/query_generator.txt', 'r') as f: # Make a keypoints.txt role
#     keypoints_role = f.read()

keypoints_role = "Given the piece of text below, extract major keypoints necessary for comprehensive understanding."

with open('templates/query_generator.txt', 'r') as f:
    query_role = f.read()

with open('templates/judge.txt', 'r') as f:
    judge_role = f.read()

with open('templates/seed.txt', 'r') as f:
    seed_role = f.read()

with open('templates/student.txt', 'r') as f:
    student_role = f.read()

with open('templates/teacher.txt', 'r') as f:
    teacher_role = f.read()

with open('templates/answer.txt', 'r') as f:
    answer_role = f.read()

"""Interaction types"""

# INTERACTION_TYPES = (
#     "Demand deeper clarification about one of the major points on the topic.",
#     "Request further explanations that go beyond the original text.",
#     "Make misleading claims due to misunderstanding on one or more of the topics.",
#     "Act confused about one of the major points, thus requiring further explanation from the teacher.",
#     "Demonstrate inability to connect major points.",
#     "Suggest a different understanding of a major point so to lead to a discussion about its validity.",
#     "Request examples or applications of a major point in practical, real-world scenarios.",
#     "Request the comparison to major points with similar or contrasting concepts.",
#     "Pose \"what-if\" questions to explore the implications of the major point in various contexts.",
#     "Question the foundational assumptions of the major point, prompting justification or re-explanation.",
#     "Request an explanation of the major point in simpler terms or using analogies.",
#     "Demonstrate understanding of some basic concepts but struggle to connect them to the broader major point.",
#     "Ask questions that are tangentially related to the major point, requiring the teacher to refocus the conversation "
#     "while addressing the inquiry.",
#     "Ask for a detailed breakdown of a process or concept related to the major point.",
#     "Ask if there are any arguments or evidence against the major point, prompting critical evaluation.",
#     "Make overly broad statements about the major point, requiring clarification or correction.",
# )

INTERACTION_TYPES = (
    {
        "interaction_type": "Ask a general question about the main topic.",
        "context": "Rayleigh scattering is the phenomenon where light or other electromagnetic radiation is scattered "
                   "by particles much smaller than the wavelength of the light, typically molecules in the atmosphere. "
                   "This scattering is more effective at shorter wavelengths, meaning colors like blue and violet are "
                   "scattered more than longer wavelengths like red. This is why the sky appears blue during the day. "
                   "The intensity of Rayleigh scattering is inversely proportional to the fourth power of the "
                   "wavelength, which explains why shorter wavelengths are scattered much more efficiently.",
        "question": "Why is the sky blue?"
    },
    {
        "interaction_type": "Ask a misleading question about the topic containing a wrong claim.",
        "context": "Rayleigh scattering is the phenomenon where light or other electromagnetic radiation is scattered "
                   "by particles much smaller than the wavelength of the light, typically molecules in the atmosphere. "
                   "This scattering is more effective at shorter wavelengths, meaning colors like blue and violet are "
                   "scattered more than longer wavelengths like red. This is why the sky appears blue during the day. "
                   "The intensity of Rayleigh scattering is inversely proportional to the fourth power of the "
                   "wavelength, which explains why shorter wavelengths are scattered much more efficiently.",
        "question": "Is the sunrise orange because the Sun warms the air thus scattering the light?"
    }
)

"""Student types"""
STUDENT_TYPES = [
    "an excellent student who grasps and applies concepts effortlessly across all domains.",
    "a great student who excels in logic and reasoning but can overanalyze straightforward ideas.",
    "a good student who is highly inquisitive but occasionally strays too far into tangential topics.",
    "an average student who can absorb knowledge but may rush and miss finer details and make mistakes.",
    "an average student who is slower in grasping abstract ideas.",
    "an average student who knows a little across subjects but lacks standout strengths.",
    "a below average student who is enthusiastic but struggles with self-directed critical thinking.",
    "a below average student who relies heavily on structured guidance with inconsistent results.",
    "a weak student who needs repeated explanations and progresses very slowly.",
    "a bad student who lacks even basic comprehension and lacks engagement."
]

"""Query functions by Open AI"""


def openai_gen_key_points(content):
    client = OpenAI()
    response = client.chat.completions.create(
        model="gpt-4o-mini", messages=[{"role": "system", "content": keypoints_role},
                                       {"role": "user", "content": content}])
    keypoints = response.choices[0].message.content
    return keypoints


def openai_gen_soc_question(content):
    # keypoints = ollama_gen_key_points(content)
    # client = ollama.Client(host="http://atlas1api.eurecom.fr:8019")
    # response = client.chat(model="llama3.1", messages=[{"role": "system", "content": query_role},
    #                                                    {"role": "user", "content": keypoints}])

    base_prompt = pathlib.Path("./templates/seed.txt").read_text(encoding="UTF-8")
    interaction_type = random.choice(INTERACTION_TYPES)
    content = base_prompt.format(**interaction_type)
    client = OpenAI()
    response = client.chat.completions.create(model="gpt-4o-mini",
                                              messages=[{"role": "user", "content": content}])
    question = response.choices[0].message.content
    return question


def openai_gen_seed(content):
    client = OpenAI()
    response = client.chat.completions.create(
        model="gpt-4o-mini", messages=[{"role": "system", "content": seed_role},
                                       {"role": "user", "content": content}])
    seed = response.choices[0].message.content
    return seed


def openai_gen_student_response(text_chunk, seed_question, history_str, student_type: int):
    content = ("Overall topic: " + text_chunk +
               "\n Seed question: " + seed_question +
               "\n Conversation History: " + history_str)
    system_prompt = student_role.format(STUDENT=STUDENT_TYPES[6])

    client = OpenAI()
    response = client.chat.completions.create(
        model="gpt-4o-mini", messages=[{"role": "system", "content": system_prompt},
                                       {"role": "user", "content": content}])
    student_response = response.choices[0].message.content
    return student_response


def openai_gen_teacher_response(content):
    client = ollama.Client(host="http://atlas1api.eurecom.fr:8019")
    response = client.chat(model="llama3.1", messages=[{"role": "system", "content": teacher_role},
                                                       {"role": "user", "content": content}])
    teacher_response = response["message"]["content"]
    return teacher_response


def ollama_answer(text_chunk: str, seed: str):
    content = answer_role.format(context=text_chunk, question=seed)
    client = OpenAI()
    response = client.chat.completions.create(
        model="gpt-4o-mini", messages=[{"role": "user", "content": content}])
    answers = response.choices[0].message.content
    return answers


def openai_judge(seed: str, text_chunk: str, history: str) -> int:
    true_answer = ollama_answer(text_chunk, seed)
    content = ("Overall topic: " + text_chunk +
               "\n Seed question: " + seed +
               "\n Main Topic: " + true_answer +
               "\n Conversation History: " + history)
    client = OpenAI()
    response = client.chat.completions.create(
        model="gpt-4o-mini", messages=[{"role": "system", "content": judge_role},
                                       {"role": "user", "content": content}])
    judge_response = int(response.choices[0].message.content)
    return judge_response


"""Query functions by Ollama"""


def ollama_gen_key_points(content):
    client = ollama.Client(host="http://atlas1api.eurecom.fr:8019")
    response = client.chat(model="llama3.1", messages=[{"role": "system", "content": keypoints_role},
                                                       {"role": "user", "content": content}])
    keypoints = response["message"]["content"]
    return keypoints


def ollama_gen_soc_question(text_chunk: str) -> str:
    # keypoints = ollama_gen_key_points(content)
    # client = ollama.Client(host="http://atlas1api.eurecom.fr:8019")
    # response = client.chat(model="llama3.1", messages=[{"role": "system", "content": query_role},
    #                                                    {"role": "user", "content": keypoints}])

    base_prompt = pathlib.Path("./templates/seed.txt").read_text(encoding="UTF-8")
<<<<<<< HEAD
    interaction_type = random.choice(INTERACTION_TYPES)
    content = base_prompt.format(context=content, interaction_type=interaction_type)
    # print("I'm here")
    client = ollama.Client(host="http://atlas1api.eurecom.fr:8019")
    response = client.chat(model="mistral-nemo:12b-instruct-2407-fp16",
                           messages=[{"role": "user", "content": content}])
=======
    interaction_type = INTERACTION_TYPES[1]
    system_prompt = base_prompt.format(**interaction_type)
    # print("I'm here")
    client = ollama.Client(host="http://atlas1api.eurecom.fr:8019")
    response = client.chat(model="mistral-nemo:12b-instruct-2407-fp16",
                           messages=[{"role": "system", "content": system_prompt},
                                     {"role": "user", "content": f"```{text_chunk}```\nQUESTION: "}])
>>>>>>> 72fa7308
    # print(response["message"]["content"])

    question = response["message"]["content"]
    return question


def ollama_gen_seed(content):
    client = ollama.Client(host="http://atlas1api.eurecom.fr:8019")
    response = client.chat(model="llama3.1", messages=[{"role": "system", "content": seed_role},
                                                       {"role": "user", "content": content}])
    seed = response["message"]["content"]
    return seed


def ollama_gen_student_response(text_chunk, seed_question, history_str, student_type: int):
    # content = ("Overall topic: " + text_chunk +
    #            "\n Seed question: " + seed_question +
    #            "\n Conversation History: " + history_str)
    system_prompt = student_role.format(STUDENT=STUDENT_TYPES[student_type])

    client = ollama.Client(host="http://atlas1api.eurecom.fr:8019")
    response = client.chat(model="mistral-nemo:12b-instruct-2407-fp16",
                           messages=[{"role": "system", "content": system_prompt},
                                     {"role": "user", "content": f"```{history_str}```\nOUTPUT: "}])
    student_response = response["message"]["content"]
    return student_response


def ollama_gen_teacher_response(content):
    client = ollama.Client(host="http://atlas1api.eurecom.fr:8019")
    response = client.chat(model="llama3.1", messages=[{"role": "system", "content": teacher_role},
                                                       {"role": "user", "content": content}])
    teacher_response = response["message"]["content"]
    return teacher_response


def ollama_answer(text_chunk: str, seed: str):
    content = answer_role.format(context=text_chunk, question=seed)
    client = ollama.Client(host="http://atlas1api.eurecom.fr:8019")
    response = client.chat(model="mistral-nemo:12b-instruct-2407-fp16", messages=[{"role": "user", "content": content}])
    answers = response["message"]["content"]
    return answers


def ollama_judge(seed: str, text_chunk: str, history: str) -> int:
    true_answer = ollama_answer(text_chunk, seed)
    content = ("Overall topic: " + text_chunk +
               "\n Seed question: " + seed +
               "\n Main Topic: " + true_answer +
               "\n Conversation History: " + history)
    client = ollama.Client(host="http://atlas1api.eurecom.fr:8019")
    response = client.chat(model="llama3.1", messages=[{"role": "system", "content": judge_role},
                                                       {"role": "user", "content": content}])
    judge_response = response["message"]["content"]
    return judge_response

<<<<<<< HEAD
def ollama_gen_dataset(conversations: List[Any]) -> List[Dict[str, Any]]:
=======

def gen_dataset(conversations: List[Any]) -> List[Dict[str, Any]]:
>>>>>>> 72fa7308
    client = ollama.Client(host="http://atlas1api.eurecom.fr:8019")

    system_prompt = pathlib.Path("./templates/judge.txt").read_text(encoding="UTF-8")
    answer_prompt = pathlib.Path("./templates/answer.txt").read_text(encoding="UTF-8")

    dataset = []

    for conversation in conversations:
        text_chunk = conversation.get_text_chunk()
        seed_question = conversation.get_seed()

        content = answer_prompt.format(context=text_chunk, question=seed_question)

        response = client.chat(model="mistral-nemo:12b-instruct-2407-fp16",
                               messages=[{"role": "user", "content": content}],
                               options={
                                   "num_ctx": 16_000,
                                   "temperature": 0.1,
                               })

        topics = response["message"]["content"]

        eval_query = f"# Main topics\n{topics}\n\n# Chat history\n{conversation}"
        response = client.chat(model="mistral-nemo:12b-instruct-2407-fp16",
                               messages=[
                                   {"role": "system", "content": system_prompt},
                                   {"role": "user", "content": eval_query}],
                               options={
                                   "num_ctx": 32_000,
                                   "temperature": 0.1,
                               })

        evaluation: str = response["message"]["content"]
        as_json = json.loads(evaluation)
        dataset.append({"topics": topics,
                        "history": conversation,
                        "reason": as_json["feedback"],
                        "assessment": as_json["assessment"]})

    return dataset


def openai_gen_dataset(conversations: List[Any]) -> List[Dict[str, Any]]:
    client = OpenAI()

    system_prompt = pathlib.Path("./templates/judge.txt").read_text(encoding="UTF-8")
    answer_prompt = pathlib.Path("./templates/answer.txt").read_text(encoding="UTF-8")

    dataset = []

    for conversation in conversations:
        text_chunk = conversation.get_text_chunk()
        seed_question = conversation.get_seed()

        content = answer_prompt.format(context=text_chunk, question=seed_question)

        response = client.chat.completions.create(model="gpt-4o-mini", messages=[{"role": "user", "content": content}])

        topics = response.choices[0].message.content

        eval_query = f"# Main topics\n{topics}\n\n# Chat history\n{conversation}"
        response = client.chat.completions.create(model="gpt-4o-mini",
                                                  messages=[{"role": "system", "content": system_prompt},
                                                            {"role": "user", "content": eval_query}]
                                                  )

        evaluation: str = response.choices[0].message.content
        as_json = json.loads(evaluation)
        dataset.append({"topics": topics,
                        "history": conversation,
                        "reason": as_json["feedback"],
                        "assessment": as_json["assessment"]})

    return dataset


print(ollama_gen_soc_question("The fire triangle is a useful tool"))<|MERGE_RESOLUTION|>--- conflicted
+++ resolved
@@ -189,14 +189,6 @@
     #                                                    {"role": "user", "content": keypoints}])
 
     base_prompt = pathlib.Path("./templates/seed.txt").read_text(encoding="UTF-8")
-<<<<<<< HEAD
-    interaction_type = random.choice(INTERACTION_TYPES)
-    content = base_prompt.format(context=content, interaction_type=interaction_type)
-    # print("I'm here")
-    client = ollama.Client(host="http://atlas1api.eurecom.fr:8019")
-    response = client.chat(model="mistral-nemo:12b-instruct-2407-fp16",
-                           messages=[{"role": "user", "content": content}])
-=======
     interaction_type = INTERACTION_TYPES[1]
     system_prompt = base_prompt.format(**interaction_type)
     # print("I'm here")
@@ -204,7 +196,6 @@
     response = client.chat(model="mistral-nemo:12b-instruct-2407-fp16",
                            messages=[{"role": "system", "content": system_prompt},
                                      {"role": "user", "content": f"```{text_chunk}```\nQUESTION: "}])
->>>>>>> 72fa7308
     # print(response["message"]["content"])
 
     question = response["message"]["content"]
@@ -261,12 +252,8 @@
     judge_response = response["message"]["content"]
     return judge_response
 
-<<<<<<< HEAD
-def ollama_gen_dataset(conversations: List[Any]) -> List[Dict[str, Any]]:
-=======
 
 def gen_dataset(conversations: List[Any]) -> List[Dict[str, Any]]:
->>>>>>> 72fa7308
     client = ollama.Client(host="http://atlas1api.eurecom.fr:8019")
 
     system_prompt = pathlib.Path("./templates/judge.txt").read_text(encoding="UTF-8")
@@ -340,7 +327,4 @@
                         "reason": as_json["feedback"],
                         "assessment": as_json["assessment"]})
 
-    return dataset
-
-
-print(ollama_gen_soc_question("The fire triangle is a useful tool"))+    return dataset